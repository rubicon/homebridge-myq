{
  "name": "homebridge-myq",
  "version": "2.7.4",
  "displayName": "Homebridge myQ",
  "description": "HomeKit integration of myQ enabled devices such as those from LiftMaster and Chamberlain.",
  "author": {
    "name": "HJD",
    "url": "https://github.com/hjdhjd"
  },
  "homepage": "https://github.com/hjdhjd/homebridge-myq#readme",
  "license": "ISC",
  "repository": {
    "type": "git",
    "url": "git://github.com/hjdhjd/homebridge-myq.git"
  },
  "bugs": {
    "url": "https://github.com/hjdhjd/homebridge-myq/issues"
  },
  "keywords": [
    "chamberlain",
    "craftsman",
    "door",
    "garage",
    "garage door",
    "homebridge",
    "homebridge-plugin",
    "liftmaster",
    "myq",
    "remote"
  ],
  "engines": {
    "homebridge": ">=1.3.9",
    "node": "^14.18.1 || ^16.13.0"
  },
  "scripts": {
    "build": "rimraf ./dist && tsc",
    "clean": "rimraf ./dist",
    "lint": "eslint src/**.ts",
    "postpublish": "npm run clean",
    "prepublishOnly": "npm run lint && npm run build",
    "test": "eslint src/**.ts",
    "watch": "npm run build && npm link && nodemon"
  },
  "main": "dist/index.js",
  "devDependencies": {
    "@types/node": "^17.0.9",
    "@types/ws": "^8.2.2",
    "@typescript-eslint/eslint-plugin": "^5.10.0",
    "@typescript-eslint/parser": "^5.10.0",
    "eslint": "^8.7.0",
    "homebridge": "^1.3.9",
    "nodemon": "^2.0.15",
    "rimraf": "^3.0.2",
    "typescript": "^4.5.4"
  },
  "dependencies": {
<<<<<<< HEAD
    "@homebridge/plugin-ui-utils": "^0.0.19",
    "@hjdhjd/myq": "^6.0.5",
=======
    "@hjdhjd/myq": "^6.0.6",
>>>>>>> 1069a47a
    "mqtt": "4.3.4",
    "node-html-parser": "^5.2.0",
    "pkce-challenge": "^2.2.0",
    "util": "^0.12.4"
  }
}<|MERGE_RESOLUTION|>--- conflicted
+++ resolved
@@ -54,12 +54,8 @@
     "typescript": "^4.5.4"
   },
   "dependencies": {
-<<<<<<< HEAD
     "@homebridge/plugin-ui-utils": "^0.0.19",
-    "@hjdhjd/myq": "^6.0.5",
-=======
     "@hjdhjd/myq": "^6.0.6",
->>>>>>> 1069a47a
     "mqtt": "4.3.4",
     "node-html-parser": "^5.2.0",
     "pkce-challenge": "^2.2.0",
